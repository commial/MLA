name: Rust

on:
  push:
    branches: [ master ]
  pull_request:
    branches: [ master ]   

env:
  CARGO_TERM_COLOR: always

jobs:
  build:
<<<<<<< HEAD
    runs-on: ubuntu-latest
=======
    strategy:
      matrix:
        os:
          - ubuntu-latest
          - windows-latest
          - macos-latest
    runs-on: ${{matrix.os}}

>>>>>>> db35f31f
    steps:
    - run: docker run --rm --privileged multiarch/qemu-user-static:register --reset
    
    - uses: docker://multiarch/ubuntu-core:arm64-bionic 
      with:
        args: "uname -a"

    - uses: actions/checkout@v1
      
    - name: Cache crates compilation
      uses: actions/cache@v2
      env:
        cache-name: cache-crates-compilation
      with:
<<<<<<< HEAD
        # cargo cache files are stored in `target/release`
        path: target/release
        key: build-${{ env.cache-name }}-${{ hashFiles('**/Cargo.toml') }}
    
    - uses: docker://multiarch/ubuntu-core:arm64-bionic
      with:
        args: >
          bash -c
          "set -x &&
          apt-get update &&
          apt-get install -y curl llvm build-essential &&
          curl --proto '=https' --tlsv1.2 -sSf https://sh.rustup.rs -o /tmp/install.sh &&
          chmod +x /tmp/install.sh &&
          /tmp/install.sh -y &&
          source $HOME/.cargo/env &&
          rustup show &&
          cargo build --release --verbose --all --exclude mla-fuzz-afl &&
          cargo test --release --verbose --all --exclude mla-fuzz-afl"
=======
        command: build
        args: --release --all-features --all --exclude mla-fuzz-afl --verbose
    - name: Run tests
      run: cargo test --all --exclude mla-fuzz-afl --release --verbose

  afl-build:
    runs-on: ubuntu-latest

    steps:
      - uses: actions/checkout@v2
      - uses: actions-rs/toolchain@v1
        with:
          toolchain: stable
      - name: Install dependencies
        run: sudo apt-get install llvm
      - name: Install cargo-afl binary crate
        uses: actions-rs/install@v0.1
        with:
          crate: afl
          version: latest
          use-tool-cache: true
      - name: Test AFL build
        run: cargo afl build

  fmt:
    runs-on: ubuntu-latest
    steps:
      - uses: actions/checkout@v2
      - uses: actions-rs/toolchain@v1
        with:
          toolchain: stable
          components: rustfmt
      - name: Check format
        run: cargo fmt --all -- --check

  audit:
    runs-on: ubuntu-latest
    steps:
      - uses: actions/checkout@v2
      - name: Security audit
        uses: actions-rs/audit-check@v1
        with:
         token: ${{ secrets.GITHUB_TOKEN }}
>>>>>>> db35f31f
<|MERGE_RESOLUTION|>--- conflicted
+++ resolved
@@ -11,18 +11,8 @@
 
 jobs:
   build:
-<<<<<<< HEAD
     runs-on: ubuntu-latest
-=======
-    strategy:
-      matrix:
-        os:
-          - ubuntu-latest
-          - windows-latest
-          - macos-latest
-    runs-on: ${{matrix.os}}
 
->>>>>>> db35f31f
     steps:
     - run: docker run --rm --privileged multiarch/qemu-user-static:register --reset
     
@@ -37,7 +27,6 @@
       env:
         cache-name: cache-crates-compilation
       with:
-<<<<<<< HEAD
         # cargo cache files are stored in `target/release`
         path: target/release
         key: build-${{ env.cache-name }}-${{ hashFiles('**/Cargo.toml') }}
@@ -55,49 +44,4 @@
           source $HOME/.cargo/env &&
           rustup show &&
           cargo build --release --verbose --all --exclude mla-fuzz-afl &&
-          cargo test --release --verbose --all --exclude mla-fuzz-afl"
-=======
-        command: build
-        args: --release --all-features --all --exclude mla-fuzz-afl --verbose
-    - name: Run tests
-      run: cargo test --all --exclude mla-fuzz-afl --release --verbose
-
-  afl-build:
-    runs-on: ubuntu-latest
-
-    steps:
-      - uses: actions/checkout@v2
-      - uses: actions-rs/toolchain@v1
-        with:
-          toolchain: stable
-      - name: Install dependencies
-        run: sudo apt-get install llvm
-      - name: Install cargo-afl binary crate
-        uses: actions-rs/install@v0.1
-        with:
-          crate: afl
-          version: latest
-          use-tool-cache: true
-      - name: Test AFL build
-        run: cargo afl build
-
-  fmt:
-    runs-on: ubuntu-latest
-    steps:
-      - uses: actions/checkout@v2
-      - uses: actions-rs/toolchain@v1
-        with:
-          toolchain: stable
-          components: rustfmt
-      - name: Check format
-        run: cargo fmt --all -- --check
-
-  audit:
-    runs-on: ubuntu-latest
-    steps:
-      - uses: actions/checkout@v2
-      - name: Security audit
-        uses: actions-rs/audit-check@v1
-        with:
-         token: ${{ secrets.GITHUB_TOKEN }}
->>>>>>> db35f31f
+          cargo test --release --verbose --all --exclude mla-fuzz-afl"